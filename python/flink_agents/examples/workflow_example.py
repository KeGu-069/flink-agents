--- conflicted
+++ resolved
@@ -40,9 +40,6 @@
     @staticmethod
     def first_action(event: Event, ctx: RunnerContext):  # noqa D102
         input = event.input
-<<<<<<< HEAD
-        content = input + " first_action"
-=======
         memory = ctx.get_short_term_memory()
 
         counter = memory.get("counter") or 0
@@ -64,18 +61,15 @@
         content = f"{input} -> first_action"
         key_with_count = f"(seen {count} times)"
 
->>>>>>> 28a284fe
         ctx.send_event(MyEvent(value=content))
         ctx.send_event(OutputEvent(output={key_with_count: content}))
 
     @action(MyEvent)
     @staticmethod
-<<<<<<< HEAD
     def second_action(event: Event, ctx: RunnerContext):  # noqa D102
         input = event.value
         content = input + " second_action"
         ctx.send_event(OutputEvent(output=content))
-=======
     def second_action(event: Event, ctx: RunnerContext): #noqa D102
         memory = ctx.get_short_term_memory()
 
@@ -93,7 +87,6 @@
         memory_contents = ", ".join(f"{k}: {v}" for k, v in fields.items())
         ctx.send_event(OutputEvent(output={f"memory contents": memory_contents}))
 
->>>>>>> 28a284fe
 
 
 if __name__ == "__main__":
@@ -104,21 +97,12 @@
 
     output_list = env.from_list(input_list).apply(workflow).to_list()
 
-<<<<<<< HEAD
-    input_list.append({"key": "bob", "value": "The message from bob"})
-    input_list.append({"k": "john", "v": "The message from john"})
-    input_list.append(
-        {"value": "The message from unknown"}
-    )  # will automatically generate a new unique key
-=======
-
     input_list.append({'key': 'bob', 'value': 'The message from bob'})
     input_list.append({'key': 'bob', 'value': 'Second message from bob'})
     input_list.append({'k': 'john', 'v': 'The message from john'})
     input_list.append({'key': 'john', 'value': 'Second message from john'})
     input_list.append({'value': 'Message from unknown'})   # will automatically generate a new unique key
     input_list.append({'value': 'Another from unknown'})
->>>>>>> 28a284fe
 
     env.execute()
 
